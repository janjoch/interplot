# copied from https://github.com/github/gitignore/blob/main/Python.gitignore

# Byte-compiled / optimized / DLL files
__pycache__/
*.py[cod]
*$py.class

# C extensions
*.so

# Distribution / packaging
.Python
build/
develop-eggs/
dist/
downloads/
eggs/
.eggs/
lib/
lib64/
parts/
sdist/
var/
wheels/
share/python-wheels/
*.egg-info/
.installed.cfg
*.egg
MANIFEST
.pypirc

# PyInstaller
#  Usually these files are written by a python script from a template
#  before PyInstaller builds the exe, so as to inject date/other infos into it.
*.manifest
*.spec

# Installer logs
pip-log.txt
pip-delete-this-directory.txt

# Unit test / coverage reports
htmlcov/
.tox/
.nox/
.coverage
.coverage.*
.cache
nosetests.xml
coverage.xml
*.cover
*.py,cover
.hypothesis/
.pytest_cache/
cover/
/tests/temp_exports/*
/test/temp_exports/*

# Translations
*.mo
*.pot

# Django stuff:
*.log
local_settings.py
db.sqlite3
db.sqlite3-journal

# Flask stuff:
instance/
.webassets-cache

# Scrapy stuff:
.scrapy

# Sphinx documentation
docs/_build/

# PyBuilder
.pybuilder/
target/

# Jupyter Notebook
.ipynb_checkpoints

# IPython
profile_default/
ipython_config.py

# pyenv
#   For a library or package, you might want to ignore these files since the code is
#   intended to run in multiple environments; otherwise, check them in:
# .python-version

# pipenv
#   According to pypa/pipenv#598, it is recommended to include Pipfile.lock in version control.
#   However, in case of collaboration, if having platform-specific dependencies or dependencies
#   having no cross-platform support, pipenv may install dependencies that don't work, or not
#   install all needed dependencies.
#Pipfile.lock

# poetry
#   Similar to Pipfile.lock, it is generally recommended to include poetry.lock in version control.
#   This is especially recommended for binary packages to ensure reproducibility, and is more
#   commonly ignored for libraries.
#   https://python-poetry.org/docs/basic-usage/#commit-your-poetrylock-file-to-version-control
#poetry.lock

# pdm
#   Similar to Pipfile.lock, it is generally recommended to include pdm.lock in version control.
#pdm.lock
#   pdm stores project-wide configurations in .pdm.toml, but it is recommended to not include it
#   in version control.
#   https://pdm.fming.dev/#use-with-ide
.pdm.toml

# PEP 582; used by e.g. github.com/David-OConnor/pyflow and github.com/pdm-project/pdm
__pypackages__/

# Celery stuff
celerybeat-schedule
celerybeat.pid

# SageMath parsed files
*.sage.py

# Environments
.env
.venv
env/
venv/
ENV/
env.bak/
venv.bak/

# Spyder project settings
.spyderproject
.spyproject

# Rope project settings
.ropeproject

# mkdocs documentation
/site

# mypy
.mypy_cache/
.dmypy.json
dmypy.json

# Pyre type checker
.pyre/

# pytype static type analyzer
.pytype/

# Cython debug symbols
cython_debug/

# PyCharm
#  JetBrains specific template is maintained in a separate JetBrains.gitignore that can
#  be found at https://github.com/github/gitignore/blob/main/Global/JetBrains.gitignore
#  and can be added to the global gitignore or merged into this file.  For a more nuclear
#  option (not recommended) you can uncomment the following to ignore the entire idea folder.
#.idea/

# Apple .DS_Store
.DS_Store

# Jupyter Notebook playground
/playground/
<<<<<<< HEAD

# pycharm stuff
.idea
=======
/.idea
>>>>>>> 362c2ad9
<|MERGE_RESOLUTION|>--- conflicted
+++ resolved
@@ -169,10 +169,6 @@
 
 # Jupyter Notebook playground
 /playground/
-<<<<<<< HEAD
 
 # pycharm stuff
 .idea
-=======
-/.idea
->>>>>>> 362c2ad9
