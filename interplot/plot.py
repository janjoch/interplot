--- conflicted
+++ resolved
@@ -963,7 +963,6 @@
         # MATPLOTLIB
         return tuple(rgba)
 
-<<<<<<< HEAD
     @staticmethod
     def digest_marker(
         marker,
@@ -1035,8 +1034,6 @@
 
         return MPL_MARKERS.get(marker, marker)
 
-=======
->>>>>>> cd79ae80
     @_serialize_2d
     def add_line(
         self,
@@ -1068,7 +1065,6 @@
             Else `x` will be an increment, starting from `0`.
             If a 2D numpy `array` is provided, the method call
             is looped for each column.
-<<<<<<< HEAD
         x_error, y_error: number or shape(N,) or shape(2, N), optional
             The errorbar sizes (`matplotlib` style):
                 - scalar: Symmetric +/- values for all data points.
@@ -1101,8 +1097,6 @@
             by matplotlib.
 
             Default: same color as `color`.
-=======
->>>>>>> cd79ae80
         label: str, optional
             Trace label for legend.
         show_legend: bool, optional
@@ -1141,7 +1135,6 @@
                 go.Scatter(
                     x=x,
                     y=y,
-<<<<<<< HEAD
                     error_x=x_error,
                     error_y=y_error,
                     mode=mode,
@@ -1151,8 +1144,6 @@
                         interactive=self.interactive,
                         **pty_marker_kwargs,
                     ),
-=======
->>>>>>> cd79ae80
                     **self._get_plotly_legend_args(
                         label,
                         show_legend=show_legend,
@@ -1176,7 +1167,6 @@
                 label=None if show_legend is False else label,
                 color=self.digest_color(color, opacity),
                 lw=linewidth,
-<<<<<<< HEAD
                 linestyle=(
                     MPL_LINE_STYLES.get(line_style, line_style)
                     if "lines" in mode
@@ -1194,8 +1184,6 @@
                     if marker_line_color is None
                     else self.digest_color(marker_line_color)
                 ),
-=======
->>>>>>> cd79ae80
                 **kwargs_mpl,
                 **kwargs,
             )
